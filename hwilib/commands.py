#! /usr/bin/env python3

"""
Commands
********

The functions in this module are the primary way to interact with hardware wallets.
Each function that takes a ``client`` uses a :class:`~hwilib.hwwclient.HardwareWalletClient`.
The functions then call public members of that client to retrieve the data needed.

Clients can be constructed using :func:`~find_device` or :func:`~get_client`.

The :func:`~enumerate` function returns information about what devices are available to be connected to.
These information can then be used with :func:`~find_device` or :func:`~get_client` to get a :class:`~hwilib.hwwclient.HardwareWalletClient`.

Note that this documentation does not specify every exception that can be raised.
Many exceptions are buried within the functions implemented by each device's :class:`~hwilib.hwwclient.HardwareWalletClient`.
For more information about the exceptions that those can raise, please see the specific client documentation.
"""

import importlib
import logging
import platform

from ._base58 import xpub_to_pub_hex
from .key import (
    get_bip44_purpose,
    get_bip44_chain,
    H_,
    HARDENED_FLAG,
    is_hardened,
    KeyOriginInfo,
    parse_path,
)
from .errors import (
    BadArgumentError,
    NotImplementedError,
    UnknownDeviceError,
    UnavailableActionError,
)
from .descriptor import (
    Descriptor,
    parse_descriptor,
    MultisigDescriptor,
    PKHDescriptor,
    PubkeyProvider,
    SHDescriptor,
    WPKHDescriptor,
    WSHDescriptor,
)
from .devices import __all__ as all_devs
from .common import (
    AddressType,
)
from .hwwclient import HardwareWalletClient
from .psbt import PSBT

from itertools import count
from typing import (
    Any,
    Dict,
    List,
    Optional,
    Union,
)


py_enumerate = enumerate


# Get the client for the device
def get_client(device_type: str, device_path: str, password: str = "", expert: bool = False) -> Optional[HardwareWalletClient]:
    """
    Returns a HardwareWalletClient for the given device type at the device path

    :param device_type: The type of device
    :param device_path: The path specifying where the device can be accessed as returned by :func:`~enumerate`
    :param password: The password to use for this device
    :param expert: Whether the device should be opened in expert mode (prints more information for some commands)
    :return: A :class:`~hwilib.hwwclient.HardwareWalletClient` to interact with the device
    :raises: UnknownDeviceError: if the device type is not known by HWI
    """

    device_type = device_type.split('_')[0]
    class_name = device_type.capitalize()
    module = device_type.lower()

    client: Optional[HardwareWalletClient] = None
    try:
        imported_dev = importlib.import_module('.devices.' + module, __package__)
        client_constructor = getattr(imported_dev, class_name + 'Client')
        client = client_constructor(device_path, password, expert)
    except ImportError:
        if client:
            client.close()
        raise UnknownDeviceError('Unknown device type specified')

    return client

# Get a list of all available hardware wallets
def enumerate(password: str = "") -> List[Dict[str, Any]]:
    """
    Enumerate all of the devices that HWI can potentially access.

    :param password: The password to use for devices which take passwords from the host.
    :return: A list of devices for which clients can be created for.
    """

    result: List[Dict[str, Any]] = []

    for module in all_devs:
        try:
            imported_dev = importlib.import_module('.devices.' + module, __package__)
            result.extend(imported_dev.enumerate(password)) # type: ignore
        except ImportError as e:
            # Warn for ImportErrors, but largely ignore them to allow users not install
            # all device dependencies if only one or some devices are wanted.
            logging.warn(f"{e}, required for {module}. Ignore if you do not want this device.")
            pass
    return result

# Fingerprint or device type required
def find_device(
    password: str = "",
    device_type: Optional[str] = None,
    fingerprint: Optional[str] = None,
    expert: bool = False,
) -> Optional[HardwareWalletClient]:
    """
    Find a device from the device type or fingerprint and get a client to access it.
    This is used as an alternative to :func:`~get_client` if the device path is not known.

    :param password: A password that may be needed to access the device if it can take passwords from the host
    :param device_type: The type of device. The client returned will be for this type of device.
        If not provided, the fingerprint must be provided
    :param fingerprint: The fingerprint of the master public key for the device.
        The client returned will have a master public key fingerprint matching this.
        If not provided, device_type must be provided.
    :param expert: Whether the device should be opened in expert mode (enables additional output for some actions)
    :return: A client to interact with the found device
    """

    devices = enumerate(password)
    for d in devices:
        if device_type is not None and d['type'] != device_type and d['model'] != device_type:
            continue
        client = None
        try:
            assert isinstance(d["type"], str)
            assert isinstance(d["path"], str)
            client = get_client(d['type'], d['path'], password, expert)
            if client is None:
                raise Exception()

            if fingerprint:
                master_fpr = d.get('fingerprint', None)
                if master_fpr is None:
                    master_fpr = client.get_master_fingerprint().hex()

                if master_fpr != fingerprint:
                    client.close()
                    continue
            return client
        except Exception:
            if client:
                client.close()
            pass # Ignore things we wouldn't get fingerprints for
    return None

def getmasterxpub(client: HardwareWalletClient, addrtype: AddressType = AddressType.WIT, account: int = 0) -> Dict[str, str]:
    """
    Get the master extended public key from a client

    :param client: The client to interact with
    :return: A dictionary containing the public key at the ``m/44'/0'/0'`` derivation path.
        Returned as ``{"xpub": <xpub string>}``.
    """
    return {"xpub": client.get_master_xpub(addrtype, account).to_string()}

def signtx(client: HardwareWalletClient, psbt: str) -> Dict[str, Union[bool, str]]:
    """
    Sign a Partially Signed Bitcoin Transaction (PSBT) with the client.

    :param client: The client to interact with
    :param psbt: The PSBT to sign
    :return: A dictionary containing the processed PSBT serialized in Base64.
        Returned as ``{"psbt": <base64 psbt string>}``.
    """
    # Deserialize the transaction
    tx = PSBT()
    tx.deserialize(psbt)
    result = client.sign_tx(tx).serialize()
    return {"psbt": result, "signed": result != psbt}

def getxpub(client: HardwareWalletClient, path: str, expert: bool = False) -> Dict[str, Any]:
    """
    Get the master public key at a path from a client

    :param client: The client to interact with
    :param path: The derivation path for the public key to retrieve
    :param expert: Whether to provide more information intended for experts.
    :return: A dictionary containing the public key at the ``bip32_path``.
        With expert mode, the information contained within the xpub are decoded and displayed.
        Returned as ``{"xpub": <xpub string>}``.
    """
    xpub = client.get_pubkey_at_path(path)
    result: Dict[str, Any] = {"xpub": xpub.to_string()}
    if expert:
        result.update(xpub.get_printable_dict())
    return result

def signmessage(client: HardwareWalletClient, message: str, path: str) -> Dict[str, str]:
    """
    Sign a message using the key at the derivation path with the client.

    The message will be signed using the Bitcoin signed message standard used by Bitcoin Core.
    The message can be either a string which is then encoded to bytes, or bytes.

    :param client: The client to interact with
    :param message: The message to sign
    :param path: The derivation path for the key to sign with
    :return: A dictionary containing the signature.
        Returned as ``{"signature": <base64 signature string>}``.
    """
    return {"signature": client.sign_message(message, path)}

def getkeypool_inner(
    client: HardwareWalletClient,
    path: str,
    start: int,
    end: int,
    internal: bool = False,
    keypool: bool = True,
    account: int = 0,
    addr_type: AddressType = AddressType.WIT
) -> List[Dict[str, Any]]:
    """
    :meta private:

    Construct a single dictionary that specifies a single descriptor and the extra fields needed for ``importmulti`` or ``importdescriptors`` to import it.

    :param path: The derivation path for the key in the descriptor
    :param start: The start index of the range, inclusive
    :param end: The end index of the range, inclusive
    :param internal: Whether to specify this import is change
    :param keypool: Whether to specify this import should be added to the keypool
    :param account: The BIP 44 account to use if ``path`` is not specified
    :param addr_type: The type of address the descriptor should create
    """
    master_fpr = client.get_master_fingerprint()

    desc = getdescriptor(client, master_fpr, path, internal, addr_type, account, start, end)

    if not isinstance(desc, Descriptor):
        return desc

    this_import: Dict[str, Any] = {}

    this_import['desc'] = desc.to_string()
    this_import['range'] = [start, end]
    this_import['timestamp'] = 'now'
    this_import['internal'] = internal
    this_import['keypool'] = keypool
    this_import['active'] = keypool
    this_import['watchonly'] = True
    return [this_import]

def getdescriptor(
    client: HardwareWalletClient,
    master_fpr: bytes,
    path: Optional[str] = None,
    internal: bool = False,
    addr_type: AddressType = AddressType.WIT,
    account: int = 0,
    start: Optional[int] = None,
    end: Optional[int] = None
) -> Descriptor:
    """
    Get a descriptor from the client.

    :param client: The client to interact with
    :param master_fpr: The hex string for the master fingerprint of the device to use in the descriptor
    :param path: The derivation path for the xpub from which additional keys will be derived.
    :param internal: Whether the dictionary should indicate that the descriptor should be for change addresses
    :param addr_type: The type of address the descriptor should create
    :param account: The BIP 44 account to use if ``path`` is not specified
    :param start: The start of the range to import, inclusive
    :param end: The end of the range to import, inclusive
    :return: The descriptor constructed given the above arguments and key fetched from the device
    :raises: BadArgumentError: if an argument is malformed or missing.
    """
    is_wpkh = addr_type is AddressType.WIT
    is_sh_wpkh = addr_type is AddressType.SH_WIT

    parsed_path = []
    if not path:
        # Purpose
        parsed_path.append(H_(get_bip44_purpose(addr_type)))

        # Coin type
<<<<<<< HEAD
        if testnet:
            path += "88'/"
        else:
            path += "88'/"
=======
        parsed_path.append(H_(get_bip44_chain(client.chain)))
>>>>>>> 8c1b50aa

        # Account
        parsed_path.append(H_(account))

        # Receive or change
        if internal:
            parsed_path.append(1)
        else:
            parsed_path.append(0)
    else:
        if path[0] != "m":
            raise BadArgumentError("Path must start with m/")
        if path[-1] != "*":
            raise BadArgumentError("Path must end with /*")
        parsed_path = parse_path(path[:-2])

    # Find the last hardened derivation:
    for i, p in zip(count(len(parsed_path) - 1, -1), reversed(parsed_path)):
        if is_hardened(p):
            break
    i += 1

    origin = KeyOriginInfo(master_fpr, parsed_path[:i])
    path_base = origin.get_derivation_path()

    path_suffix = ""
    for p in parsed_path[i:]:
        hardened = is_hardened(p)
        p &= ~HARDENED_FLAG
        path_suffix += "/{}{}".format(p, "h" if hardened else "")
    path_suffix += "/*"

    # Get the key at the base
    if client.xpub_cache.get(path_base) is None:
        client.xpub_cache[path_base] = client.get_pubkey_at_path(path_base).to_string()

    pubkey = PubkeyProvider(origin, client.xpub_cache.get(path_base, ""), path_suffix)
    if is_wpkh:
        return WPKHDescriptor(pubkey)
    elif is_sh_wpkh:
        return SHDescriptor(WPKHDescriptor(pubkey))
    else:
        return PKHDescriptor(pubkey)

def getkeypool(
    client: HardwareWalletClient,
    path: str,
    start: int,
    end: int,
    internal: bool = False,
    keypool: bool = True,
    account: int = 0,
    addr_type: AddressType = AddressType.WIT,
    addr_all: bool = False
) -> List[Dict[str, Any]]:
    """
    Get a dictionary which can be passed to Bitcoin Core's ``importmulti`` or ``importdescriptors`` RPCs to import a watchonly wallet based on the client.
    By default, a descriptor for legacy addresses is returned.

    :param client: The client to interact with
    :param path: The derivation path for the xpub from which additional keys will be derived.
    :param start: The start of the range to import, inclusive
    :param end: The end of the range to import, inclusive
    :param internal: Whether the dictionary should indicate that the descriptor should be for change addresses
    :param keypool: Whether the dictionary should indicate that the dsecriptor should be added to the Bitcoin Core keypool/addresspool
    :param account: The BIP 44 account to use if ``path`` is not specified
    :param sh_wpkh: Whether to return a descriptor specifying p2sh-segwit addresses
    :param wpkh: Whether to return a descriptor specifying native segwit addresses
    :param addr_all: Whether to return a multiple descriptors for every address type
    :return: The dictionary containing the descriptor and all of the arguments for ``importmulti`` or ``importdescriptors``
    :raises: BadArgumentError: if an argument is malformed or missing.
    """

    addr_types = [addr_type]
    if addr_all:
        addr_types = list(AddressType)

    # When no specific path or internal-ness is specified, create standard types
    chains: List[Dict[str, Any]] = []
    if path is None and not internal:
        for addr_type in addr_types:
            for internal_addr in [False, True]:
                chains = chains + getkeypool_inner(client, None, start, end, internal_addr, keypool, account, addr_type)
        return chains
    else:
        assert len(addr_types) == 1
        return getkeypool_inner(client, path, start, end, internal, keypool, account, addr_types[0])


def getdescriptors(
    client: HardwareWalletClient,
    account: int = 0
) -> Dict[str, List[str]]:
    """
    Get descriptors from the client.

    :param client: The client to interact with
    :param account: The BIP 44 account to use
    :return: Multiple descriptors from the device matching the BIP 44 standard paths and the given ``account``.
    :raises: BadArgumentError: if an argument is malformed or missing.
    """
    master_fpr = client.get_master_fingerprint()

    result = {}

    for internal in [False, True]:
        descriptors = []
        for addr_type in (AddressType.LEGACY, AddressType.SH_WIT, AddressType.WIT):
            try:
                desc = getdescriptor(client, master_fpr=master_fpr, internal=internal, addr_type=addr_type, account=account)
            except UnavailableActionError:
                # Device does not support this address type or network. Skip.
                continue
            if not isinstance(desc, Descriptor):
                return desc
            descriptors.append(desc.to_string())
        if internal:
            result["internal"] = descriptors
        else:
            result["receive"] = descriptors

    return result

def displayaddress(
    client: HardwareWalletClient,
    path: Optional[str] = None,
    desc: Optional[str] = None,
    addr_type: AddressType = AddressType.WIT
) -> Dict[str, str]:
    """
    Display an address on the device for client.
    The address can be specified by the path with additional parameters, or by a descriptor.

    :param client: The client to interact with
    :param path: The path of the address to display. Mutually exclusive with ``desc``
    :param desc: The descriptor to display the address for. Mutually exclusive with ``path``
    :param addr_type: The address type to return. Only works with ``path``
    :return: A dictionary containing the address displayed.
        Returned as ``{"address": <base58 or bech32 address string>}``.
    :raises: BadArgumentError: if an argument is malformed, missing, or conflicts.
    """
    if path is not None:
        return {"address": client.display_singlesig_address(path, addr_type)}
    elif desc is not None:
        descriptor = parse_descriptor(desc)
        addr_type = AddressType.LEGACY
        is_sh = isinstance(descriptor, SHDescriptor)
        is_wsh = isinstance(descriptor, WSHDescriptor)
        if is_sh or is_wsh:
            assert descriptor.subdescriptor
            descriptor = descriptor.subdescriptor
            if isinstance(descriptor, WSHDescriptor):
                is_wsh = True
                assert descriptor.subdescriptor
                descriptor = descriptor.subdescriptor
            if isinstance(descriptor, MultisigDescriptor):
                if is_sh and is_wsh:
                    addr_type = AddressType.SH_WIT
                elif not is_sh and is_wsh:
                    addr_type = AddressType.WIT
                return {"address": client.display_multisig_address(addr_type, descriptor)}
        is_wpkh = isinstance(descriptor, WPKHDescriptor)
        if isinstance(descriptor, PKHDescriptor) or is_wpkh:
            pubkey = descriptor.pubkeys[0]
            if pubkey.origin is None:
                raise BadArgumentError(f"Descriptor missing origin info: {desc}")
            if pubkey.origin.fingerprint != client.get_master_fingerprint():
                raise BadArgumentError(f"Descriptor fingerprint does not match device: {desc}")
            xpub = client.get_pubkey_at_path(pubkey.origin.get_derivation_path()).to_string()
            if pubkey.pubkey != xpub and pubkey.pubkey != xpub_to_pub_hex(xpub):
                raise BadArgumentError(f"Key in descriptor does not match device: {desc}")
            if is_sh and is_wpkh:
                addr_type = AddressType.SH_WIT
            elif not is_sh and is_wpkh:
                addr_type = AddressType.WIT
            return {"address": client.display_singlesig_address(pubkey.get_full_derivation_path(0), addr_type)}
    raise BadArgumentError("Missing both path and descriptor")

def setup_device(client: HardwareWalletClient, label: str = "", backup_passphrase: str = "") -> Dict[str, bool]:
    """
    Setup a device that has not yet been initialized.

    :param client: The client to interact with
    :param label: The label to apply to the newly setup device
    :param backup_passphrase: The passphrase to use for the backup, if backups are encrypted for that device
    :return: A dictionary with the ``success`` key.
    """
    return {"success": client.setup_device(label, backup_passphrase)}

def wipe_device(client: HardwareWalletClient) -> Dict[str, bool]:
    """
    Wipe a device

    :param client: The client to interact with
    :return: A dictionary with the ``success`` key.
    """
    return {"success": client.wipe_device()}

def restore_device(client: HardwareWalletClient, label: str = "", word_count: int = 24) -> Dict[str, bool]:
    """
    Restore a backup to a device that has not yet been initialized.

    :param client: The client to interact with
    :param label: The label to apply to the newly setup device
    :param word_count: The number of words in the recovery phrase
    :return: A dictionary with the ``success`` key.
    """
    return {"success": client.restore_device(label, word_count)}

def backup_device(client: HardwareWalletClient, label: str = "", backup_passphrase: str = "") -> Dict[str, bool]:
    """
    Create a backup of the device

    :param client: The client to interact with
    :param label: The label to apply to the newly setup device
    :param backup_passphrase: The passphrase to use for the backup, if backups are encrypted for that device
    :return: A dictionary with the ``success`` key.
    """
    return {"success": client.backup_device(label, backup_passphrase)}

def prompt_pin(client: HardwareWalletClient) -> Dict[str, bool]:
    """
    Trigger the device to show the setup for PIN entry.

    :param client: The client to interact with
    :return: A dictionary with the ``success`` key.
    """
    return {"success": client.prompt_pin()}

def send_pin(client: HardwareWalletClient, pin: str) -> Dict[str, bool]:
    """
    Send a PIN to the device after :func:`prompt_pin` has been called.

    :param client: The client to interact with
    :param pin: The PIN to send
    :return: A dictionary with the ``success`` key.
    """
    return {"success": client.send_pin(pin)}

def toggle_passphrase(client: HardwareWalletClient) -> Dict[str, bool]:
    """
    Toggle whether the device is using a BIP 39 passphrase.

    :param client: The client to interact with
    :return: A dictionary with the ``success`` key.
    """
    return {"success": client.toggle_passphrase()}

def install_udev_rules(source: str, location: str) -> Dict[str, bool]:
    """
    Install the udev rules to the local machine.
    The rules will be copied from the source to the location.
    ``udevadm`` will also be triggered and the rules reloaded so that the devices can be plugged in and used immediately.
    A ``plugdev`` group will also be created if it does not exist and the user will be added to it.

    The recommended source location is ``hwilib/udev``. The recommended destination location is ``/etc/udev/rules.d``

    This function is equivalent to::

        sudo cp hwilib/udev/*rules /etc/udev/rules.d/
        sudo udevadm trigger
        sudo udevadm control --reload-rules
        sudo groupadd plugdev
        sudo usermod -aG plugdev `whoami`

    :param source: The directory containing the udev rules to install
    :param location: The directory to install the udev rules to
    :return: A dictionary with the ``success`` key.
    :raises: NotImplementedError: if udev rules cannot be installed on this system, i.e. it is not linux.
    """
    if platform.system() == "Linux":
        from .udevinstaller import UDevInstaller
        return {"success": UDevInstaller.install(source, location)}
    raise NotImplementedError("udev rules are not needed on your platform")<|MERGE_RESOLUTION|>--- conflicted
+++ resolved
@@ -298,14 +298,7 @@
         parsed_path.append(H_(get_bip44_purpose(addr_type)))
 
         # Coin type
-<<<<<<< HEAD
-        if testnet:
-            path += "88'/"
-        else:
-            path += "88'/"
-=======
         parsed_path.append(H_(get_bip44_chain(client.chain)))
->>>>>>> 8c1b50aa
 
         # Account
         parsed_path.append(H_(account))
