# Qtum Hardware Wallet Interface

[![Build Status](https://api.cirrus-ci.com/github/bitcoin-core/HWI.svg)](https://cirrus-ci.com/github/bitcoin-core/HWI)
[![Documentation Status](https://readthedocs.org/projects/hwi/badge/?version=latest)](https://hwi.readthedocs.io/en/latest/?badge=latest)

The Qtum Hardware Wallet Interface is forked from [Bitcoin Hardware Wallet Interface ](https://github.com/bitcoin-core/HWI).
The Bitcoin Hardware Wallet Interface is a Python library and command line tool for interacting with hardware wallets.
It provides a standard way for software to work with hardware wallets without needing to implement device specific drivers.
Python software can use the provided library (`hwilib`). Software in other languages can execute the `hwi` tool.

Caveat emptor: Inclusion of a specific hardware wallet vendor does not imply any endorsement of quality or security.

## Prerequisites

Python 3 is required. The libraries and [udev rules](hwilib/udev/README.md) for each device must also be installed. Some libraries will need to be installed

For Ubuntu/Debian:
```
sudo apt install libusb-1.0-0-dev libudev-dev python3-dev
```

For Centos:
```
sudo yum -y install python3-devel libusbx-devel systemd-devel
```

For macOS:
```
brew install libusb
```

## Install

```
git clone https://github.com/qtumproject/HWI.git
cd HWI
poetry install # or 'pip3 install .' or 'python3 setup.py install'
```

This project uses the [Poetry](https://github.com/sdispater/poetry) dependency manager. HWI and its dependencies can be installed via poetry by executing the following in the root source directory:

```
poetry install
```

Pip can also be used to automatically install HWI and its dependencies using the `setup.py` file (which is usually in sync with `pyproject.toml`):

```
pip3 install .
```

The `setup.py` file can be used to install HWI and its dependencies so long as `setuptools` is also installed:

```
pip3 install -U setuptools
python3 setup.py install
```

## Dependencies

See `pyproject.toml` for all dependencies. Dependencies under `[tool.poetry.dependecies]` are user dependencies, and `[tool.poetry.dev-dependencies]` for development based dependencies. These dependencies will be installed with any of the three above installation methods.

## Usage

To use, first enumerate all devices and find the one that you want to use with

```
./hwi.py enumerate
```

Once the device type and device path is known, issue commands to it like so:

```
./hwi.py -t <type> -d <path> <command> <command args>
```

All output will be in JSON form and sent to `stdout`.
Additional information or prompts will be sent to `stderr` and will not necessarily be in JSON.
This additional information is for debugging purposes.

To see a complete list of available commands and global parameters, run
`./hwi.py --help`.  To see options specific to a particular command,
pass the `--help` parameter after the command name; for example:

```
./hwi.py getdescriptors --help
```

<<<<<<< HEAD
## Device Support

The below table lists what devices and features are supported for each device.

Please also see [docs](docs/) for additional information about each device.

| Feature \ Device | Ledger Nano X | Ledger Nano S | Trezor One | Trezor Model T |
|:---:|:---:|:---:|:---:|:---:|
| Support Planned | Yes | Yes | Yes | Yes |
| Implemented | Yes | Yes | N/A | N/A |
| xpub retrieval | Yes | Yes | Yes | Yes |
| Message Signing | Yes | Yes | Yes | Yes |
| Device Setup | N/A | N/A | Yes | Yes |
| Device Wipe | N/A | N/A | Yes | Yes |
| Device Recovery | N/A | N/A | Yes | Yes |
| Device Backup | N/A | N/A | N/A | N/A |
| P2PKH Inputs | Yes | Yes | Yes | Yes |
| P2SH-P2WPKH Inputs | Yes | Yes | Yes | Yes |
| P2WPKH Inputs | Yes | Yes | Yes | Yes |
| P2SH Multisig Inputs | Yes | Yes | Yes | Yes |
| P2SH-P2WSH Multisig Inputs | Yes | Yes | Yes | Yes |
| P2WSH Multisig Inputs | Yes | Yes | Yes | Yes |
| Bare Multisig Inputs | Yes | Yes | N/A | N/A |
| Arbitrary scriptPubKey Inputs | Yes | Yes | N/A | N/A |
| Arbitrary redeemScript Inputs | Yes | Yes | N/A | N/A |
| Arbitrary witnessScript Inputs | Yes | Yes | N/A | N/A |
| Non-wallet inputs | Yes | Yes | Yes | Yes |
| Mixed Segwit and Non-Segwit Inputs | N/A | N/A | Yes | Yes |
| Display on device screen | Yes | Yes | Yes | Yes |

## Using with Qtum Core

See [Using Qtum Core with Hardware Wallets](docs/bitcoin-core-usage.md).
=======
## Documentation

Documentation for HWI can be found on [readthedocs.io](https://hwi.readthedocs.io/).

### Device Support

For documentation on devices supported and how they are supported, please check the [device support page](https://hwi.readthedocs.io/en/latest/devices/index.html#support-matrix)

### Using with Bitcoin Core

See [Using Bitcoin Core with Hardware Wallets](https://hwi.readthedocs.io/en/latest/examples/bitcoin-core-usage.html).
>>>>>>> 8c1b50aa

## License

This project is available under the MIT License, Copyright Andrew Chow.<|MERGE_RESOLUTION|>--- conflicted
+++ resolved
@@ -1,7 +1,6 @@
 # Qtum Hardware Wallet Interface
 
-[![Build Status](https://api.cirrus-ci.com/github/bitcoin-core/HWI.svg)](https://cirrus-ci.com/github/bitcoin-core/HWI)
-[![Documentation Status](https://readthedocs.org/projects/hwi/badge/?version=latest)](https://hwi.readthedocs.io/en/latest/?badge=latest)
+[![Build Status](https://travis-ci.org/bitcoin-core/HWI.svg?branch=master)](https://travis-ci.org/bitcoin-core/HWI)
 
 The Qtum Hardware Wallet Interface is forked from [Bitcoin Hardware Wallet Interface ](https://github.com/bitcoin-core/HWI).
 The Bitcoin Hardware Wallet Interface is a Python library and command line tool for interacting with hardware wallets.
@@ -86,41 +85,6 @@
 ./hwi.py getdescriptors --help
 ```
 
-<<<<<<< HEAD
-## Device Support
-
-The below table lists what devices and features are supported for each device.
-
-Please also see [docs](docs/) for additional information about each device.
-
-| Feature \ Device | Ledger Nano X | Ledger Nano S | Trezor One | Trezor Model T |
-|:---:|:---:|:---:|:---:|:---:|
-| Support Planned | Yes | Yes | Yes | Yes |
-| Implemented | Yes | Yes | N/A | N/A |
-| xpub retrieval | Yes | Yes | Yes | Yes |
-| Message Signing | Yes | Yes | Yes | Yes |
-| Device Setup | N/A | N/A | Yes | Yes |
-| Device Wipe | N/A | N/A | Yes | Yes |
-| Device Recovery | N/A | N/A | Yes | Yes |
-| Device Backup | N/A | N/A | N/A | N/A |
-| P2PKH Inputs | Yes | Yes | Yes | Yes |
-| P2SH-P2WPKH Inputs | Yes | Yes | Yes | Yes |
-| P2WPKH Inputs | Yes | Yes | Yes | Yes |
-| P2SH Multisig Inputs | Yes | Yes | Yes | Yes |
-| P2SH-P2WSH Multisig Inputs | Yes | Yes | Yes | Yes |
-| P2WSH Multisig Inputs | Yes | Yes | Yes | Yes |
-| Bare Multisig Inputs | Yes | Yes | N/A | N/A |
-| Arbitrary scriptPubKey Inputs | Yes | Yes | N/A | N/A |
-| Arbitrary redeemScript Inputs | Yes | Yes | N/A | N/A |
-| Arbitrary witnessScript Inputs | Yes | Yes | N/A | N/A |
-| Non-wallet inputs | Yes | Yes | Yes | Yes |
-| Mixed Segwit and Non-Segwit Inputs | N/A | N/A | Yes | Yes |
-| Display on device screen | Yes | Yes | Yes | Yes |
-
-## Using with Qtum Core
-
-See [Using Qtum Core with Hardware Wallets](docs/bitcoin-core-usage.md).
-=======
 ## Documentation
 
 Documentation for HWI can be found on [readthedocs.io](https://hwi.readthedocs.io/).
@@ -129,10 +93,9 @@
 
 For documentation on devices supported and how they are supported, please check the [device support page](https://hwi.readthedocs.io/en/latest/devices/index.html#support-matrix)
 
-### Using with Bitcoin Core
+### Using with Qtum Core
 
-See [Using Bitcoin Core with Hardware Wallets](https://hwi.readthedocs.io/en/latest/examples/bitcoin-core-usage.html).
->>>>>>> 8c1b50aa
+See [Using Qtum Core with Hardware Wallets](docs/bitcoin-core-usage.md).
 
 ## License
 
