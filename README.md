# Bitcoin Hardware Wallet Interface

[![Build Status](https://travis-ci.org/bitcoin-core/HWI.svg?branch=master)](https://travis-ci.org/bitcoin-core/HWI)

The Bitcoin Hardware Wallet Interface is a Python library and command line tool for interacting with hardware wallets.
It provides a standard way for software to work with hardware wallets without needing to implement device specific drivers.
Python software can use the provided library (`hwilib`). Software in other languages can execute the `hwi` tool.

## Prerequisites

Python 3 is required. The libraries and [udev rules](hwilib/udev/README.md) for each device must also be installed. Some libraries will need to be installed

For Ubuntu/Debian:
```
sudo apt install libusb-1.0-0-dev libudev-dev
```

For macOS:
```
brew install libusb
```

This project uses the [Poetry](https://github.com/sdispater/poetry) dependency manager.
Once HWI's source has been downloaded with git clone, it and its dependencies can be installed via poetry by execting the following in the root source directory:

```
poetry install
```

Pip can also be used to install all of the dependencies (in virtualenv or system) required for operation and development. See `pyproject.toml` for all dependencies. Dependencies under `[tool.poetry.dependecies]` are user dependencies, and `[tool.poetry.dev-dependencies]` for development based dependencies.

## Install

```
git clone https://github.com/bitcoin-core/HWI.git
cd HWI
```

## Usage

To use, first enumerate all devices and find the one that you want to use with

```
./hwi.py enumerate
```

Once the device type and device path is known, issue commands to it like so:

```
./hwi.py -t <type> -d <path> <command> <command args>
```

All output will be in JSON form and sent to `stdout`.
Additional information or prompts will be sent to `stderr` and will not necessarily be in JSON.
This additional information is for debugging purposes.

## Device Support

The below table lists what devices and features are supported for each device.

Please also see [docs](docs/) for additional information about each device.

<<<<<<< HEAD
| Feature \ Device | Ledger Nano S | Trezor One | Trezor Model T | Digital BitBox | KeepKey | Coldcard |
|:---:|:---:|:---:|:---:|:---:|:---:|:---:|
| Support Planned | &#9745; | &#9745; | &#9745; | &#9745; | &#9745; | &#9745; |
| Implemented | &#9745; | &#9745; | &#9745; | &#9745; | &#9745; | &#9745; |
| xpub retrieval | &#9745; | &#9745; | &#9745; | &#9745; | &#9745; | &#9745; |
| Message Signing | &#9745; | &#9745; | &#9745; | &#9745; | &#9745; | &#9745; |
| Device Setup | N/A | &#9745; | &#9745; | &#9745; | &#9745; | N/A |
| Device Wipe | N/A | &#9745; | &#9745; | &#9745; | &#9745; | N/A |
| Device Recovery | N/A | &#9745; | &#9745; | N/A | &#9745; | N/A |
| Device Backup | N/A | N/A | N/A | &#9745; | N/A | &#9745; |
| P2PKH Inputs | &#9745; | &#9745; | &#9745; | &#9745; | &#9745; | &#9745; |
| P2SH-P2WPKH Inputs | &#9745; | &#9745; | &#9745; | &#9745; | &#9745; | &#9745; |
| P2WPKH Inputs | &#9745; | &#9745; | &#9745; | &#9745; | &#9745; | &#9745; |
| P2SH Multisig Inputs | &#9745; | &#9745; | &#9745; | &#9745; | &#9745; | &#9745; |
| P2SH-P2WSH Multisig Inputs | &#9745; | &#9745; | &#9745; | &#9745; | &#10007; | &#9745; |
| P2WSH Multisig Inputs | &#9745; | &#9745; | &#9745; | &#9745; | &#9745; | &#9745; |
| Bare Multisig Inputs | &#9745; | N/A | N/A | &#9745; | N/A | N/A |
| Arbitrary scriptPubKey Inputs | &#9745; | N/A | N/A | &#9745; | N/A | N/A |
| Arbitrary redeemScript Inputs | &#9745; | N/A | N/A | &#9745; | N/A | N/A |
| Arbitrary witnessScript Inputs | &#9745; | N/A | N/A | &#9745; | N/A | N/A |
| Non-wallet inputs | &#9745; | &#9745; | &#9745; | &#9745; | &#9745; | &#9745; |
| Mixed Segwit and Non-Segwit Inputs | N/A | &#9745; | N/A | &#9745; | &#9745; | &#9745; |
| Display on device screen | &#9745; | &#9745; | &#9745; | N/A | &#9745; | &#9745; |
=======
| Feature \ Device | Ledger Nano X | Ledger Nano S | Trezor One | Trezor Model T | Digital BitBox | KeepKey | Coldcard |
|:---:|:---:|:---:|:---:|:---:|:---:|:---:|:---:|
| Support Planned | Yes | Yes | Yes | Yes | Yes | Yes | Yes |
| Implemented | Yes | Yes | Yes | Yes | Yes | Yes | Yes |
| xpub retrieval | Yes | Yes | Yes | Yes | Yes | Yes | Yes |
| Message Signing | Yes | Yes | Yes | Yes | Yes | Yes | Yes |
| Device Setup | N/A | N/A | Yes | Yes | Yes | Yes | N/A |
| Device Wipe | N/A | N/A | Yes | Yes | Yes | Yes | N/A |
| Device Recovery | N/A | N/A | Yes | Yes | N/A | Yes | N/A |
| Device Backup | N/A | N/A | N/A | N/A | Yes | N/A | Yes |
| P2PKH Inputs | Yes | Yes | Yes | Yes | Yes | Yes | Yes |
| P2SH-P2WPKH Inputs | Yes | Yes | Yes | Yes | Yes | Yes | Yes |
| P2WPKH Inputs | Yes | Yes | Yes | Yes | Yes | Yes | Yes |
| P2SH Multisig Inputs | Yes | Yes | Yes | Yes | Yes | Yes | Yes |
| P2SH-P2WSH Multisig Inputs | Yes | Yes | Yes | Yes | Yes | No | Yes |
| P2WSH Multisig Inputs | Yes | Yes | Yes | Yes | Yes | Yes | Yes |
| Bare Multisig Inputs | Yes | Yes | N/A | N/A | Yes | N/A | N/A |
| Arbitrary scriptPubKey Inputs | Yes | Yes | N/A | N/A | Yes | N/A | N/A |
| Arbitrary redeemScript Inputs | Yes | Yes | N/A | N/A | Yes | N/A | N/A |
| Arbitrary witnessScript Inputs | Yes | Yes | N/A | N/A | Yes | N/A | N/A |
| Non-wallet inputs | Yes | Yes | Yes | Yes | Yes | Yes | Yes |
| Mixed Segwit and Non-Segwit Inputs | N/A | N/A | Yes | N/A | Yes | Yes | Yes |
| Display on device screen | Yes | Yes | Yes | Yes | N/A | Yes | Yes |
>>>>>>> 5309f294

## Using with Bitcoin Core

See [Using Bitcoin Core with Hardware Wallets](docs/bitcoin-core-usage.md).

## License

This project is available under the MIT License, Copyright Andrew Chow.<|MERGE_RESOLUTION|>--- conflicted
+++ resolved
@@ -60,55 +60,29 @@
 
 Please also see [docs](docs/) for additional information about each device.
 
-<<<<<<< HEAD
-| Feature \ Device | Ledger Nano S | Trezor One | Trezor Model T | Digital BitBox | KeepKey | Coldcard |
-|:---:|:---:|:---:|:---:|:---:|:---:|:---:|
-| Support Planned | &#9745; | &#9745; | &#9745; | &#9745; | &#9745; | &#9745; |
-| Implemented | &#9745; | &#9745; | &#9745; | &#9745; | &#9745; | &#9745; |
-| xpub retrieval | &#9745; | &#9745; | &#9745; | &#9745; | &#9745; | &#9745; |
-| Message Signing | &#9745; | &#9745; | &#9745; | &#9745; | &#9745; | &#9745; |
-| Device Setup | N/A | &#9745; | &#9745; | &#9745; | &#9745; | N/A |
-| Device Wipe | N/A | &#9745; | &#9745; | &#9745; | &#9745; | N/A |
-| Device Recovery | N/A | &#9745; | &#9745; | N/A | &#9745; | N/A |
-| Device Backup | N/A | N/A | N/A | &#9745; | N/A | &#9745; |
-| P2PKH Inputs | &#9745; | &#9745; | &#9745; | &#9745; | &#9745; | &#9745; |
-| P2SH-P2WPKH Inputs | &#9745; | &#9745; | &#9745; | &#9745; | &#9745; | &#9745; |
-| P2WPKH Inputs | &#9745; | &#9745; | &#9745; | &#9745; | &#9745; | &#9745; |
-| P2SH Multisig Inputs | &#9745; | &#9745; | &#9745; | &#9745; | &#9745; | &#9745; |
-| P2SH-P2WSH Multisig Inputs | &#9745; | &#9745; | &#9745; | &#9745; | &#10007; | &#9745; |
-| P2WSH Multisig Inputs | &#9745; | &#9745; | &#9745; | &#9745; | &#9745; | &#9745; |
-| Bare Multisig Inputs | &#9745; | N/A | N/A | &#9745; | N/A | N/A |
-| Arbitrary scriptPubKey Inputs | &#9745; | N/A | N/A | &#9745; | N/A | N/A |
-| Arbitrary redeemScript Inputs | &#9745; | N/A | N/A | &#9745; | N/A | N/A |
-| Arbitrary witnessScript Inputs | &#9745; | N/A | N/A | &#9745; | N/A | N/A |
-| Non-wallet inputs | &#9745; | &#9745; | &#9745; | &#9745; | &#9745; | &#9745; |
-| Mixed Segwit and Non-Segwit Inputs | N/A | &#9745; | N/A | &#9745; | &#9745; | &#9745; |
-| Display on device screen | &#9745; | &#9745; | &#9745; | N/A | &#9745; | &#9745; |
-=======
 | Feature \ Device | Ledger Nano X | Ledger Nano S | Trezor One | Trezor Model T | Digital BitBox | KeepKey | Coldcard |
 |:---:|:---:|:---:|:---:|:---:|:---:|:---:|:---:|
-| Support Planned | Yes | Yes | Yes | Yes | Yes | Yes | Yes |
-| Implemented | Yes | Yes | Yes | Yes | Yes | Yes | Yes |
-| xpub retrieval | Yes | Yes | Yes | Yes | Yes | Yes | Yes |
-| Message Signing | Yes | Yes | Yes | Yes | Yes | Yes | Yes |
-| Device Setup | N/A | N/A | Yes | Yes | Yes | Yes | N/A |
-| Device Wipe | N/A | N/A | Yes | Yes | Yes | Yes | N/A |
-| Device Recovery | N/A | N/A | Yes | Yes | N/A | Yes | N/A |
-| Device Backup | N/A | N/A | N/A | N/A | Yes | N/A | Yes |
-| P2PKH Inputs | Yes | Yes | Yes | Yes | Yes | Yes | Yes |
-| P2SH-P2WPKH Inputs | Yes | Yes | Yes | Yes | Yes | Yes | Yes |
-| P2WPKH Inputs | Yes | Yes | Yes | Yes | Yes | Yes | Yes |
-| P2SH Multisig Inputs | Yes | Yes | Yes | Yes | Yes | Yes | Yes |
-| P2SH-P2WSH Multisig Inputs | Yes | Yes | Yes | Yes | Yes | No | Yes |
-| P2WSH Multisig Inputs | Yes | Yes | Yes | Yes | Yes | Yes | Yes |
-| Bare Multisig Inputs | Yes | Yes | N/A | N/A | Yes | N/A | N/A |
-| Arbitrary scriptPubKey Inputs | Yes | Yes | N/A | N/A | Yes | N/A | N/A |
-| Arbitrary redeemScript Inputs | Yes | Yes | N/A | N/A | Yes | N/A | N/A |
-| Arbitrary witnessScript Inputs | Yes | Yes | N/A | N/A | Yes | N/A | N/A |
-| Non-wallet inputs | Yes | Yes | Yes | Yes | Yes | Yes | Yes |
-| Mixed Segwit and Non-Segwit Inputs | N/A | N/A | Yes | N/A | Yes | Yes | Yes |
-| Display on device screen | Yes | Yes | Yes | Yes | N/A | Yes | Yes |
->>>>>>> 5309f294
+| Support Planned | :white_check_mark: | :white_check_mark: | :white_check_mark: | :white_check_mark: | :white_check_mark: | :white_check_mark: | :white_check_mark: |
+| Implemented | :white_check_mark: | :white_check_mark: | :white_check_mark: | :white_check_mark: | :white_check_mark: | :white_check_mark: | :white_check_mark: |
+| xpub retrieval | :white_check_mark: | :white_check_mark: | :white_check_mark: | :white_check_mark: | :white_check_mark: | :white_check_mark: | :white_check_mark: |
+| Message Signing | :white_check_mark: | :white_check_mark: | :white_check_mark: | :white_check_mark: | :white_check_mark: | :white_check_mark: | :white_check_mark: |
+| Device Setup | N/A | N/A | :white_check_mark: | :white_check_mark: | :white_check_mark: | :white_check_mark: | N/A |
+| Device Wipe | N/A | N/A | :white_check_mark: | :white_check_mark: | :white_check_mark: | :white_check_mark: | N/A |
+| Device Recovery | N/A | N/A | :white_check_mark: | :white_check_mark: | N/A | :white_check_mark: | N/A |
+| Device Backup | N/A | N/A | N/A | N/A | :white_check_mark: | N/A | :white_check_mark: |
+| P2PKH Inputs | :white_check_mark: | :white_check_mark: | :white_check_mark: | :white_check_mark: | :white_check_mark: | :white_check_mark: | :white_check_mark: |
+| P2SH-P2WPKH Inputs | :white_check_mark: | :white_check_mark: | :white_check_mark: | :white_check_mark: | :white_check_mark: | :white_check_mark: | :white_check_mark: |
+| P2WPKH Inputs | :white_check_mark: | :white_check_mark: | :white_check_mark: | :white_check_mark: | :white_check_mark: | :white_check_mark: | :white_check_mark: |
+| P2SH Multisig Inputs | :white_check_mark: | :white_check_mark: | :white_check_mark: | :white_check_mark: | :white_check_mark: | :white_check_mark: | :white_check_mark: |
+| P2SH-P2WSH Multisig Inputs | :white_check_mark: | :white_check_mark: | :white_check_mark: | :white_check_mark: | :white_check_mark: | :x: | :white_check_mark: |
+| P2WSH Multisig Inputs | :white_check_mark: | :white_check_mark: | :white_check_mark: | :white_check_mark: | :white_check_mark: | :white_check_mark: | :white_check_mark: |
+| Bare Multisig Inputs | :white_check_mark: | :white_check_mark: | N/A | N/A | :white_check_mark: | N/A | N/A |
+| Arbitrary scriptPubKey Inputs | :white_check_mark: | :white_check_mark: | N/A | N/A | :white_check_mark: | N/A | N/A |
+| Arbitrary redeemScript Inputs | :white_check_mark: | :white_check_mark: | N/A | N/A | :white_check_mark: | N/A | N/A |
+| Arbitrary witnessScript Inputs | :white_check_mark: | :white_check_mark: | N/A | N/A | :white_check_mark: | N/A | N/A |
+| Non-wallet inputs | :white_check_mark: | :white_check_mark: | :white_check_mark: | :white_check_mark: | :white_check_mark: | :white_check_mark: | :white_check_mark: |
+| Mixed Segwit and Non-Segwit Inputs | N/A | N/A | :white_check_mark: | N/A | :white_check_mark: | :white_check_mark: | :white_check_mark: |
+| Display on device screen | :white_check_mark: | :white_check_mark: | :white_check_mark: | :white_check_mark: | N/A | :white_check_mark: | :white_check_mark: |
 
 ## Using with Bitcoin Core
 
